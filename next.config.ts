import type { NextConfig } from "next";

const nextConfig: NextConfig = {
  // Disable ESLint during builds for faster deployment
  eslint: {
    ignoreDuringBuilds: true,
  },
  
  // Exclude Supabase functions from TypeScript checking
  typescript: {
    ignoreBuildErrors: true,
  },
  
  // Enable experimental features for better performance
  experimental: {
    optimizePackageImports: [
      '@supabase/supabase-js', 
      'lucide-react',
      '@ai-sdk/react',
      '@ai-sdk/xai',
      'react-aria-components'
    ],
  },
  
<<<<<<< HEAD

=======
  // Transpile packages for better compatibility
  transpilePackages: ['@supabase/supabase-js'],
>>>>>>> ff551473
  
  // Optimize images and static assets
  images: {
    formats: ['image/webp', 'image/avif'],
    dangerouslyAllowSVG: true,
    contentSecurityPolicy: "default-src 'self'; script-src 'none'; sandbox;",
  },
  
  // Production optimizations
  poweredByHeader: false,
  compress: true,
  
  // Bundle analyzer and optimization
  webpack: (config, { dev, isServer }) => {
    // Optimize bundle size in production
    if (!dev && !isServer) {
      config.optimization = {
        ...config.optimization,
        splitChunks: {
          ...config.optimization.splitChunks,
          cacheGroups: {
            ...config.optimization.splitChunks?.cacheGroups,
            // Separate Supabase into its own chunk
            supabase: {
              test: /[\\/]node_modules[\\/]@supabase[\\/]/,
              name: 'supabase',
              chunks: 'all',
              priority: 10,
            },
            // Separate AI SDK into its own chunk
            ai: {
              test: /[\\/]node_modules[\\/]@ai-sdk[\\/]/,
              name: 'ai-sdk',
              chunks: 'all',
              priority: 10,
            },
            // Separate React Aria into its own chunk
            reactAria: {
              test: /[\\/]node_modules[\\/]react-aria-components[\\/]/,
              name: 'react-aria',
              chunks: 'all',
              priority: 10,
            },
          },
        },
      }
    }
    
    return config
  },
  
  // Security headers for production
  async headers() {
    return [
      {
        source: '/(.*)',
        headers: [
          {
            key: 'X-Frame-Options',
            value: 'DENY',
          },
          {
            key: 'X-Content-Type-Options',
            value: 'nosniff',
          },
          {
            key: 'Referrer-Policy',
            value: 'origin-when-cross-origin',
          },
          {
            key: 'X-DNS-Prefetch-Control',
            value: 'on',
          },
          {
            key: 'Strict-Transport-Security',
            value: 'max-age=31536000; includeSubDomains',
          },
        ],
      },
      // Cache static assets
      {
        source: '/static/(.*)',
        headers: [
          {
            key: 'Cache-Control',
            value: 'public, max-age=31536000, immutable',
          },
        ],
      },
    ];
  },
};

export default nextConfig;<|MERGE_RESOLUTION|>--- conflicted
+++ resolved
@@ -22,12 +22,8 @@
     ],
   },
   
-<<<<<<< HEAD
-
-=======
   // Transpile packages for better compatibility
   transpilePackages: ['@supabase/supabase-js'],
->>>>>>> ff551473
   
   // Optimize images and static assets
   images: {
